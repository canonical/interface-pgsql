--- conflicted
+++ resolved
@@ -847,7 +847,6 @@
         )
 
 
-<<<<<<< HEAD
 class TestUpgradeCharm(TestPGSQLBase):
     def test_leader_migrates_unit_reldata(self):
         # On upgrade-charm, the leader needs to migrate its unit
@@ -921,7 +920,8 @@
         self.assertEqual(self.relation.data[self.local_unit]["database"], "mydb")
         self.assertEqual(self.relation.data[self.local_unit]["extensions"], "citext,debversion")
         self.assertEqual(self.relation.data[self.local_unit]["roles"], "myrole")
-=======
+
+
 class TestLeadershipWrappers(unittest.TestCase):
     @patch("subprocess.check_output")
     def test_leader_get(self, check_output):
@@ -959,5 +959,4 @@
         data = {2: {"extensions": ["citext"], "database": "testus"}}
         client._set_pgsql_leader_data(data)
         encoded_data = yaml.safe_dump(data)
-        leader_set.assert_called_once_with({client.LEADER_KEY: encoded_data})
->>>>>>> 3a1ad91b
+        leader_set.assert_called_once_with({client.LEADER_KEY: encoded_data})